#!/usr/bin/env sage
# -*- coding: utf-8 -*-

from cma import CMAEvolutionStrategy
import numpy as np
import multiprocessing as mp
from contextlib import closing
from rtbm import AssignError


class Resource(object):
    """Resources container for the worker load"""
    def __init__(self, cost, model, x_data, y_data=None):
        self.cost_function = cost
        self.model = model
        self.x_data = x_data
        self.y_data = y_data


def worker_initialize(cost, model, x_data, y_data):
    global resource
    resource = Resource(cost, model, x_data, y_data)


def worker_compute(params):
    try:
        resource.model.set_parameters(params)
    except AssignError:
        return np.inf
    res = resource.cost_function(resource.model(resource.x_data), resource.y_data)
    if np.isnan(res):
        res = np.inf
    return res


class CMA(object):
    """Implements the GA using CMA library"""
    def __init__(self, parallel=False):
        super(CMA, self).__init__()
        if parallel:
            self.num_cores = mp.cpu_count()
        else:
            self.num_cores = 1
        print('CMA on %d cpu(s) enabled' % self.num_cores)

    def train(self, cost, model, x_data, y_data=None, tolfun=1e-11, popsize=None, maxiter=None):
        """The training algorithm"""

        bmin, bmax = model.get_bounds()
        args = {'bounds': [bmin, bmax],
                'tolfun': tolfun,
                'verb_log': 0}
        sigma = np.max(bmax)*0.1
        initsol = np.real(model.get_parameters())

        if popsize is not None:
            args['popsize'] = popsize

        if maxiter is not None:
            args['maxiter'] = maxiter

        es = CMAEvolutionStrategy(initsol, sigma, args)
        if self.num_cores > 1:
            with closing(mp.Pool(self.num_cores, initializer=worker_initialize,
                                 initargs=(cost, model, x_data, y_data))) as pool:
                while not es.stop():
                    solutions = es.ask()
                    f_values = pool.map_async(worker_compute, solutions).get()
                    es.tell(solutions, f_values)
                    es.logger.add()
                    es.disp()
                pool.terminate()
        else:
            worker_initialize(cost, model, x_data, y_data)
            while not es.stop():
                solutions = es.ask()
<<<<<<< HEAD
            
                f_values = pool.map_async(worker_compute, solutions).get()
=======
                f_values = [ worker_compute(isol) for isol in solutions ]
>>>>>>> 9b72c3bd
                es.tell(solutions, f_values)
                es.logger.add()
                es.disp()
        print(es.result)

        model.set_parameters(es.result[0])
        return es.result[0]

    @property
    def num_cores(self):
        return self._num_cores

    @num_cores.setter
    def num_cores(self, cores):
        if cores > mp.cpu_count():
            print('CMA: the number of requested CPU is larger than cpu_count.')
        elif cores <= 0:
            raise AssertionError('CMA: the requested number of CPU is <= 0')
        self._num_cores = cores
<|MERGE_RESOLUTION|>--- conflicted
+++ resolved
@@ -74,12 +74,7 @@
             worker_initialize(cost, model, x_data, y_data)
             while not es.stop():
                 solutions = es.ask()
-<<<<<<< HEAD
-            
-                f_values = pool.map_async(worker_compute, solutions).get()
-=======
                 f_values = [ worker_compute(isol) for isol in solutions ]
->>>>>>> 9b72c3bd
                 es.tell(solutions, f_values)
                 es.logger.add()
                 es.disp()
