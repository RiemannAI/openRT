# -*- coding: utf-8 -*-

from abc import ABCMeta, abstractmethod

import numpy as np
from mathtools import factorized_hidden_expectations,factorized_hidden_expectation_backprop
from riemann_theta.riemann_theta import RiemannTheta
from initializers import uniform, normal, glorot_uniform, glorot_normal, null
from activations import sigmoid, tanh

import time

import matplotlib.pyplot as plt

from multiprocessing import Pool
pool = Pool()


class Layer(object):
    """ Abstract class for a layer of a deep network """
    __metaclass__ = ABCMeta

    @abstractmethod
    def feedin(self, X, *grad_calc):
        pass
    
    @abstractmethod
    def get_parameters(self):
        pass
    
    @abstractmethod
    def set_parameters(self, params):
        pass
    
    @abstractmethod
    def size(self):
        pass
    
    @abstractmethod
    def get_bounds(self):
        pass

    def get_Nin(self):
        return self._Nin

    def get_Nout(self):
        return self._Nout

    def size(self):
        """ Returns total # parameters """
        return self._Np
    
    
class NormAddLayer(Layer):
    """ Linearly combines inputs with outputs normalized by sum of weights """
    """ (no bias) """
    
    def __init__(self, Nin, Nout, param_bound=10):
        self._Nin = Nin
        self._Nout = Nout
       
        # Set paramter bounds
        lower_bounds = [-param_bound for _ in range(self._Np)]
        upper_bounds = [ param_bound for _ in range(self._Np)]

        self._bounds = [lower_bounds, upper_bounds]
        
        # Parameter init
        self._w = np.random.uniform(-param_bound, param_bound,(Nout,Nin)).astype(complex)
        
        self._Np = self._Nout*self._Nin
   
    def get_parameters(self):
        """ Returns the parameters as a flat array 
            [w]
        """

        return self._w.flatten()
  
    def set_parameters(self, P):
        """ Set the matrices from flat input array P 
            P = [w]
        """
        
        self._w = P.reshape(self._w.shape)

        return True
    
    def get_bounds(self):
        """Returns two arrays with min and max of each parameter for the GA"""
        
        return self._bounds
        
    
    def feedin(self, X, *grad_calc):
        """ Feeds in the data X and returns the output of the layer 
            Note: Vectorized 
        """
    
        S = np.sum(self._w,axis=1)
        O = self._w.dot(X)
       
        return np.divide(O, S[:, np.newaxis])
    
   
    
class Linear(Layer):
    """ Linear layer """
    def __init__(self, Nin, Nout, W_init=glorot_uniform(), B_init=null(), param_bound=10):
        self._Nin  = Nin
        self._Nout = Nout
        self._Np = Nin*Nout+Nout
         
        # Set bounds
        lower_bounds = [-param_bound for _ in range(self._Np)]
        upper_bounds = [ param_bound for _ in range(self._Np)]    
        self._bounds = [lower_bounds, upper_bounds]    
        
        # Parameter init
        self._w = W_init.getinit((Nout,Nin) ).astype(float)
        self._b = B_init.getinit((Nout,1) ).astype(float)
        
        
    def get_parameters(self):
        """ Returns the parameters as a flat array 
            [b,w]
        """

        return np.concatenate([self._b.flatten(),self._w.flatten()])

    def get_gradients(self):
        """ Returns gradients as a flat array 
            [b,w]
        """
        return np.concatenate([self._gradB.flatten(),self._gradW.flatten()])
    
    
    def feedin(self, X, grad_calc=False):
        """ Feeds in the data X and returns the output of the layer 
            Note: Vectorized 
        """
        if(grad_calc==True):
            self._X = X
        
        return self._w.dot(X)+self._b
    
    def backprop(self, E):
        """ Propagates the error E through the layer and stores gradient """
       
        # Mean bias gradient
        self._gradB = np.mean(E, axis=1,keepdims=True)
      
        # Mean weight gradient
        self._gradW = E.dot(self._X.T)/self._X.shape[1]
        
        # Propagate error
        return self._w.T.dot(E)
    
    
    def set_parameters(self, params):
        """ Set the matrices from flat input array P 
            P = [b,w]
        """
        index = 0
        
        self._b = params[index:index+self._b.shape[0]].reshape(self._b.shape)
        index += self._b.shape[0]

        self._w = params[index:index+self._w.size].reshape(self._w.shape)

        return True
       
    
    def get_bounds(self):
        """Returns two arrays with min and max of each parameter for the GA"""
        return self._bounds
    
    
    
class NonLinear(Layer):
    """ Non-Linear layer """
    
    def __init__(self, Nin, Nout, activation=tanh(), W_init=glorot_uniform(), B_init=null(), param_bound=10):
        self._Nin  = Nin
        self._Nout = Nout
        self._Np = Nin*Nout+Nout
        self._act = activation
        
        # Set bounds
        lower_bounds = [-param_bound for _ in range(self._Np)]
        upper_bounds = [ param_bound for _ in range(self._Np)]    
        self._bounds = [lower_bounds, upper_bounds]    
        
        # Parameter init
        self._w = W_init.getinit((Nout,Nin)).astype(float)
        self._b = B_init.getinit((Nout,1)).astype(float)
        
        
    def get_parameters(self):
        """ Returns the parameters as a flat array 
            [b,w]
        """

        return np.concatenate([self._b.flatten(),self._w.flatten()])

    def get_gradients(self):
        """ Returns gradients as a flat array 
            [b,w]
        """
        return np.concatenate([self._gradB.flatten(),self._gradW.flatten()])
    
    
    def feedin(self, X, grad_calc=False):
        """ Feeds in the data X and returns the output of the layer 
            Note: Vectorized 
        """
        # Calc linear map to activation ( X = previous outputs)
        L = self._w.dot(X)+self._b;
    
        # Calc and store activation grad 
        if(grad_calc==True):
            self._pO = X
            self._D = self._act.gradient(L)
            
        return self._act.activation(L)
    
    def backprop(self, E):
        """ Propagates the error E through the layer and stores gradient """
       
        # Calc error at outputs
        Delta = np.multiply(self._D,E) 
       
        # Mean bias gradient
        self._gradB = np.mean(Delta, axis=1,keepdims=True)
      
        # Mean weight gradient
        self._gradW = Delta.dot(self._pO.T)/self._pO.shape[1]
        
        # Propagate error
        return self._w.T.dot(Delta)
    
    
    def set_parameters(self, params):
        """ Set the matrices from flat input array P 
            P = [b,w]
        """
        index = 0
        
        self._b = params[index:index+self._b.shape[0]].reshape(self._b.shape)
        index += self._b.shape[0]

        self._w = params[index:index+self._w.size].reshape(self._w.shape)

        return True
       
    
    def get_bounds(self):
        """Returns two arrays with min and max of each parameter for the GA"""
        return self._bounds
    


class SoftMaxLayer(Layer):
    """ A layer to perform the softmax operation """
    def __init__(self, Nin):
        self._Nin  = Nin
        self._Nout = Nin
        self._Np = 0
        self._param_bound = 0
        
    def get_parameters(self):
        """ Returns the parameters as a flat array 
            []
        """
        return np.empty(0)
    
    def get_gradients(self):
        """ Returns gradients as a flat array 
            []
        """
        return np.empty(0)
    
    def set_parameters(self, params):
        return True
        
    
    def get_bounds(self):
        """Returns two arrays with min and max of each parameter for the GA"""
        self._lower_bounds = []
        self._upper_bounds = []

        return [self._lower_bounds, self._upper_bounds]
    
    def feedin(self, X, grad_calc=False):
        """ Feeds in the data X and returns the output of the layer 
            Note: Vectorized 
        """
        E = np.exp(X)
        S = np.sum(E,axis=0) 
    
        O = np.divide(E, S[np.newaxis,:])
        
        # Store O for backprop
        if(grad_calc==True):
            self._pO = O
    
        return O
    
    def backprop(self, E):
        """ Propagates the error E through the layer """
        
        # Propagate error
        return E*self._pO+self._pO.dot(E.T.dot(self._pO))
        
        
class MaxPosLayer(Layer):
    """ Depreciated 
    
    """

    def __init__(self, Nin, startPos=0):
        self._Nin = Nin
        self._Nout = 1
        self._Np = 0
        self._param_bound = 0
        self._startPos = startPos
        
    def get_parameters(self):
        """ Returns the parameters as a flat array 
            []
        """

        return np.empty(0)
    
    def set_parameters(self, params):
        return True
        
    
    def get_bounds(self):
        """Returns two arrays with min and max of each parameter for the GA"""
        self._lower_bounds = []
        self._upper_bounds = []

        return [self._lower_bounds, self._upper_bounds]
    
    def feedin(self, X, *grad_calc):
        """ Feeds in the data X and returns the output of the layer 
            Note: Vectorized 
        """
        
        return np.argmax(X,axis=0)+self._startPos
    
 
        
class DiagExpectationUnitLayer(Layer):
    """ A layer of log-gradient theta units """

    def __init__(self, Nin, Nout, W_init=uniform(2,0),B_init=uniform(2,0),Q_init=uniform(5,5+1e-5), param_bound=11, phase=1):
        self._Nin = Nin
        self._Nout = Nout
        self._phase = phase
        
        dtype = complex
        
        # Parameter init
        if(phase == 1):
            dtype = float
            
        self._bh = phase*B_init.getinit((Nout,1)).astype(dtype)
        self._w = phase*W_init.getinit((Nin,Nout)).astype(dtype)
        
        self._q = np.diag(Q_init.getinit((Nout,))).astype(complex)
     
        self._Np = 2*self._Nout+self._Nout*self._Nin
        
        # Set B bounds
        lower_bounds = [-param_bound for _ in range(self._Np)]
        upper_bounds = [ param_bound for _ in range(self._Np)]
        
        # Set W bounds
        index = self._Np-self._q.shape[0]-self._w.shape[0]
        lower_bounds[index:] = [-param_bound]*self._w.shape[0]
        upper_bounds[index:] = [param_bound]*self._w.shape[0]
        
        # set q bounds
        index = self._Np-self._q.shape[0]
        lower_bounds[index:] = [1E-5]*self._q.shape[0]
        upper_bounds[index:] = [param_bound]*self._q.shape[0]
        
        self._bounds = [lower_bounds, upper_bounds]
        
        """ ToDo: bound check for init """
        
    def show_activation(self, N, bound=2):
        """
            Plots the Nth activation function on
            [-bound,+bound]
        """
        if(N > self._Nout):
            print("Node does not exist!")
        else:
        
            D = self._phase*np.linspace(-bound, bound, 1000)
            D = D.reshape((D.shape[0],1))
        
            O = np.matrix([[self._q[N-1, N-1]]], dtype=complex)
        
            if(self._phase==1):
                E = -1.0/(2j*np.pi)*RiemannTheta.normalized_eval(D / (2.0j * np.pi), -O/ (2.0j * np.pi), mode=1, derivs=[[1]])
            else:
                E = -1.0/(2j*np.pi)*1.0/self._phase*RiemannTheta.normalized_eval(D / (2.0j * np.pi), -O/ (2.0j * np.pi), mode=2, derivs=[[1]])
           
            plt.plot(1.0/self._phase*D.flatten(), E.flatten(),"b-")
        
        
    def feedin(self, X, grad_calc=False):
        """ Feeds in the data X and returns the output of the layer 
            Note: Vectorized 
        """
<<<<<<< HEAD
        vWb = np.transpose(X).dot(self._w)+self._bh.T

=======
        # If I store Linear combination can be made faster ! 
        
>>>>>>> 2690c3e3
        if(grad_calc==True):
            self._X = X
            self._vWb = vWb
            
        if(self._phase==1):
            return 1.0/self._phase*np.array(factorized_hidden_expectations(vWb,self._q, True))
        else:
            return 1.0/self._phase*np.array(factorized_hidden_expectations(vWb,self._q, False))

    def get_parameters(self):
        """ Returns the parameters as a flat array 
            [bh,w,q]
        """

        return np.concatenate([1.0/self._phase*self._bh.flatten(),1.0/self._phase*self._w.flatten(),self._q.diagonal()])

    def set_parameters(self, params):
        """ Set the matrices from flat input array P 
            P = [bh,w,q]
        """
        index = 0
        
        self._bh = self._phase*params[index:index+self._bh.shape[0]].reshape(self._bh.shape)
        index += self._bh.shape[0]

        self._w = self._phase*params[index:index+self._w.size].reshape(self._w.shape)
        index += self._w.size

        np.fill_diagonal(self._q, params[index:index+self._q.shape[0]])

        return True

    def get_bounds(self):
        """Returns two arrays with min and max of each parameter for the GA"""
        return self._bounds
    
    def get_gradients(self):
        """ Returns gradients as a flat array 
            [b,w,q]
        """
        return np.concatenate([self._gradB.flatten(),self._gradW.flatten(),self._gradQ.diagonal()])
    
    def backprop(self, E):
        """ Propagates the error E through the layer and stores gradient """
     
        if(self._phase==1):
            Tn = factorized_hidden_expectation_backprop(self._vWb, self._q, mode=1)
        else:
            Tn = factorized_hidden_expectation_backprop(self._vWb, self._q, mode=2)
    
        T1nSquare = Tn[0]*Tn[0]*1.0/(2j*np.pi)**2
        
        kappa = -(Tn[1]*1.0/(2j*np.pi)**2 - T1nSquare)
        
        # B grad
        self._gradB = np.mean(kappa*E,axis=1,keepdims=True)
        
        # Q grad
        rho = (Tn[2] - Tn[0]*Tn[1])*E*1.0/(2j*np.pi)**3
        
        self._gradQ = np.diag(np.mean(rho, axis=1).flatten())
        
        # W grad 
        delta = kappa*E
        
        self._gradW = delta.dot(self._X.T).T/self._X.shape[1]
       
        """
        print("***")
        print("gQ:",self._gradQ)
        print("gQs:",self._gradQ.shape)
        print("Qs:",self._q.shape)
        
        print("gB:",self._gradB)
        print("gBs:",self._gradB.shape)
        print("Bs:",self._bh.shape)
        
        print("gW:",self._gradW)
        print("gWs:",self._gradW.shape)
        print("Ws:",self._w.shape)
        """
        
        # Return this or total derivative ??? 
    
        return self._w.dot(delta)<|MERGE_RESOLUTION|>--- conflicted
+++ resolved
@@ -23,19 +23,19 @@
     @abstractmethod
     def feedin(self, X, *grad_calc):
         pass
-    
+
     @abstractmethod
     def get_parameters(self):
         pass
-    
+
     @abstractmethod
     def set_parameters(self, params):
         pass
-    
+
     @abstractmethod
     def size(self):
         pass
-    
+
     @abstractmethod
     def get_bounds(self):
         pass
@@ -49,215 +49,215 @@
     def size(self):
         """ Returns total # parameters """
         return self._Np
-    
-    
+
+
 class NormAddLayer(Layer):
     """ Linearly combines inputs with outputs normalized by sum of weights """
     """ (no bias) """
-    
+
     def __init__(self, Nin, Nout, param_bound=10):
         self._Nin = Nin
         self._Nout = Nout
-       
+
         # Set paramter bounds
         lower_bounds = [-param_bound for _ in range(self._Np)]
         upper_bounds = [ param_bound for _ in range(self._Np)]
 
         self._bounds = [lower_bounds, upper_bounds]
-        
+
         # Parameter init
         self._w = np.random.uniform(-param_bound, param_bound,(Nout,Nin)).astype(complex)
-        
+
         self._Np = self._Nout*self._Nin
-   
-    def get_parameters(self):
-        """ Returns the parameters as a flat array 
+
+    def get_parameters(self):
+        """ Returns the parameters as a flat array
             [w]
         """
 
         return self._w.flatten()
-  
+
     def set_parameters(self, P):
-        """ Set the matrices from flat input array P 
+        """ Set the matrices from flat input array P
             P = [w]
         """
-        
+
         self._w = P.reshape(self._w.shape)
 
         return True
-    
+
     def get_bounds(self):
         """Returns two arrays with min and max of each parameter for the GA"""
-        
+
         return self._bounds
-        
-    
+
+
     def feedin(self, X, *grad_calc):
-        """ Feeds in the data X and returns the output of the layer 
-            Note: Vectorized 
-        """
-    
+        """ Feeds in the data X and returns the output of the layer
+            Note: Vectorized
+        """
+
         S = np.sum(self._w,axis=1)
         O = self._w.dot(X)
-       
+
         return np.divide(O, S[:, np.newaxis])
-    
-   
-    
+
+
+
 class Linear(Layer):
     """ Linear layer """
     def __init__(self, Nin, Nout, W_init=glorot_uniform(), B_init=null(), param_bound=10):
         self._Nin  = Nin
         self._Nout = Nout
         self._Np = Nin*Nout+Nout
-         
+
         # Set bounds
         lower_bounds = [-param_bound for _ in range(self._Np)]
-        upper_bounds = [ param_bound for _ in range(self._Np)]    
-        self._bounds = [lower_bounds, upper_bounds]    
-        
+        upper_bounds = [ param_bound for _ in range(self._Np)]
+        self._bounds = [lower_bounds, upper_bounds]
+
         # Parameter init
         self._w = W_init.getinit((Nout,Nin) ).astype(float)
         self._b = B_init.getinit((Nout,1) ).astype(float)
-        
-        
-    def get_parameters(self):
-        """ Returns the parameters as a flat array 
+
+
+    def get_parameters(self):
+        """ Returns the parameters as a flat array
             [b,w]
         """
 
         return np.concatenate([self._b.flatten(),self._w.flatten()])
 
     def get_gradients(self):
-        """ Returns gradients as a flat array 
+        """ Returns gradients as a flat array
             [b,w]
         """
         return np.concatenate([self._gradB.flatten(),self._gradW.flatten()])
-    
-    
+
+
     def feedin(self, X, grad_calc=False):
-        """ Feeds in the data X and returns the output of the layer 
-            Note: Vectorized 
+        """ Feeds in the data X and returns the output of the layer
+            Note: Vectorized
         """
         if(grad_calc==True):
             self._X = X
-        
+
         return self._w.dot(X)+self._b
-    
+
     def backprop(self, E):
         """ Propagates the error E through the layer and stores gradient """
-       
+
         # Mean bias gradient
         self._gradB = np.mean(E, axis=1,keepdims=True)
-      
+
         # Mean weight gradient
         self._gradW = E.dot(self._X.T)/self._X.shape[1]
-        
+
         # Propagate error
         return self._w.T.dot(E)
-    
-    
+
+
     def set_parameters(self, params):
-        """ Set the matrices from flat input array P 
+        """ Set the matrices from flat input array P
             P = [b,w]
         """
         index = 0
-        
+
         self._b = params[index:index+self._b.shape[0]].reshape(self._b.shape)
         index += self._b.shape[0]
 
         self._w = params[index:index+self._w.size].reshape(self._w.shape)
 
         return True
-       
-    
+
+
     def get_bounds(self):
         """Returns two arrays with min and max of each parameter for the GA"""
         return self._bounds
-    
-    
-    
+
+
+
 class NonLinear(Layer):
     """ Non-Linear layer """
-    
+
     def __init__(self, Nin, Nout, activation=tanh(), W_init=glorot_uniform(), B_init=null(), param_bound=10):
         self._Nin  = Nin
         self._Nout = Nout
         self._Np = Nin*Nout+Nout
         self._act = activation
-        
+
         # Set bounds
         lower_bounds = [-param_bound for _ in range(self._Np)]
-        upper_bounds = [ param_bound for _ in range(self._Np)]    
-        self._bounds = [lower_bounds, upper_bounds]    
-        
+        upper_bounds = [ param_bound for _ in range(self._Np)]
+        self._bounds = [lower_bounds, upper_bounds]
+
         # Parameter init
         self._w = W_init.getinit((Nout,Nin)).astype(float)
         self._b = B_init.getinit((Nout,1)).astype(float)
-        
-        
-    def get_parameters(self):
-        """ Returns the parameters as a flat array 
+
+
+    def get_parameters(self):
+        """ Returns the parameters as a flat array
             [b,w]
         """
 
         return np.concatenate([self._b.flatten(),self._w.flatten()])
 
     def get_gradients(self):
-        """ Returns gradients as a flat array 
+        """ Returns gradients as a flat array
             [b,w]
         """
         return np.concatenate([self._gradB.flatten(),self._gradW.flatten()])
-    
-    
+
+
     def feedin(self, X, grad_calc=False):
-        """ Feeds in the data X and returns the output of the layer 
-            Note: Vectorized 
+        """ Feeds in the data X and returns the output of the layer
+            Note: Vectorized
         """
         # Calc linear map to activation ( X = previous outputs)
         L = self._w.dot(X)+self._b;
-    
-        # Calc and store activation grad 
+
+        # Calc and store activation grad
         if(grad_calc==True):
             self._pO = X
             self._D = self._act.gradient(L)
-            
+
         return self._act.activation(L)
-    
+
     def backprop(self, E):
         """ Propagates the error E through the layer and stores gradient """
-       
+
         # Calc error at outputs
-        Delta = np.multiply(self._D,E) 
-       
+        Delta = np.multiply(self._D,E)
+
         # Mean bias gradient
         self._gradB = np.mean(Delta, axis=1,keepdims=True)
-      
+
         # Mean weight gradient
         self._gradW = Delta.dot(self._pO.T)/self._pO.shape[1]
-        
+
         # Propagate error
         return self._w.T.dot(Delta)
-    
-    
+
+
     def set_parameters(self, params):
-        """ Set the matrices from flat input array P 
+        """ Set the matrices from flat input array P
             P = [b,w]
         """
         index = 0
-        
+
         self._b = params[index:index+self._b.shape[0]].reshape(self._b.shape)
         index += self._b.shape[0]
 
         self._w = params[index:index+self._w.size].reshape(self._w.shape)
 
         return True
-       
-    
+
+
     def get_bounds(self):
         """Returns two arrays with min and max of each parameter for the GA"""
         return self._bounds
-    
+
 
 
 class SoftMaxLayer(Layer):
@@ -267,55 +267,55 @@
         self._Nout = Nin
         self._Np = 0
         self._param_bound = 0
-        
-    def get_parameters(self):
-        """ Returns the parameters as a flat array 
+
+    def get_parameters(self):
+        """ Returns the parameters as a flat array
             []
         """
         return np.empty(0)
-    
+
     def get_gradients(self):
-        """ Returns gradients as a flat array 
+        """ Returns gradients as a flat array
             []
         """
         return np.empty(0)
-    
+
     def set_parameters(self, params):
         return True
-        
-    
+
+
     def get_bounds(self):
         """Returns two arrays with min and max of each parameter for the GA"""
         self._lower_bounds = []
         self._upper_bounds = []
 
         return [self._lower_bounds, self._upper_bounds]
-    
+
     def feedin(self, X, grad_calc=False):
-        """ Feeds in the data X and returns the output of the layer 
-            Note: Vectorized 
+        """ Feeds in the data X and returns the output of the layer
+            Note: Vectorized
         """
         E = np.exp(X)
-        S = np.sum(E,axis=0) 
-    
+        S = np.sum(E,axis=0)
+
         O = np.divide(E, S[np.newaxis,:])
-        
+
         # Store O for backprop
         if(grad_calc==True):
             self._pO = O
-    
+
         return O
-    
+
     def backprop(self, E):
         """ Propagates the error E through the layer """
-        
+
         # Propagate error
         return E*self._pO+self._pO.dot(E.T.dot(self._pO))
-        
-        
+
+
 class MaxPosLayer(Layer):
-    """ Depreciated 
-    
+    """ Depreciated
+
     """
 
     def __init__(self, Nin, startPos=0):
@@ -324,34 +324,34 @@
         self._Np = 0
         self._param_bound = 0
         self._startPos = startPos
-        
-    def get_parameters(self):
-        """ Returns the parameters as a flat array 
+
+    def get_parameters(self):
+        """ Returns the parameters as a flat array
             []
         """
 
         return np.empty(0)
-    
+
     def set_parameters(self, params):
         return True
-        
-    
+
+
     def get_bounds(self):
         """Returns two arrays with min and max of each parameter for the GA"""
         self._lower_bounds = []
         self._upper_bounds = []
 
         return [self._lower_bounds, self._upper_bounds]
-    
+
     def feedin(self, X, *grad_calc):
-        """ Feeds in the data X and returns the output of the layer 
-            Note: Vectorized 
-        """
-        
+        """ Feeds in the data X and returns the output of the layer
+            Note: Vectorized
+        """
+
         return np.argmax(X,axis=0)+self._startPos
-    
- 
-        
+
+
+
 class DiagExpectationUnitLayer(Layer):
     """ A layer of log-gradient theta units """
 
@@ -359,38 +359,38 @@
         self._Nin = Nin
         self._Nout = Nout
         self._phase = phase
-        
+
         dtype = complex
-        
+
         # Parameter init
         if(phase == 1):
             dtype = float
-            
+
         self._bh = phase*B_init.getinit((Nout,1)).astype(dtype)
         self._w = phase*W_init.getinit((Nin,Nout)).astype(dtype)
-        
+
         self._q = np.diag(Q_init.getinit((Nout,))).astype(complex)
-     
+
         self._Np = 2*self._Nout+self._Nout*self._Nin
-        
+
         # Set B bounds
         lower_bounds = [-param_bound for _ in range(self._Np)]
         upper_bounds = [ param_bound for _ in range(self._Np)]
-        
+
         # Set W bounds
         index = self._Np-self._q.shape[0]-self._w.shape[0]
         lower_bounds[index:] = [-param_bound]*self._w.shape[0]
         upper_bounds[index:] = [param_bound]*self._w.shape[0]
-        
+
         # set q bounds
         index = self._Np-self._q.shape[0]
         lower_bounds[index:] = [1E-5]*self._q.shape[0]
         upper_bounds[index:] = [param_bound]*self._q.shape[0]
-        
+
         self._bounds = [lower_bounds, upper_bounds]
-        
+
         """ ToDo: bound check for init """
-        
+
     def show_activation(self, N, bound=2):
         """
             Plots the Nth activation function on
@@ -399,53 +399,48 @@
         if(N > self._Nout):
             print("Node does not exist!")
         else:
-        
+
             D = self._phase*np.linspace(-bound, bound, 1000)
             D = D.reshape((D.shape[0],1))
-        
+
             O = np.matrix([[self._q[N-1, N-1]]], dtype=complex)
-        
+
             if(self._phase==1):
                 E = -1.0/(2j*np.pi)*RiemannTheta.normalized_eval(D / (2.0j * np.pi), -O/ (2.0j * np.pi), mode=1, derivs=[[1]])
             else:
                 E = -1.0/(2j*np.pi)*1.0/self._phase*RiemannTheta.normalized_eval(D / (2.0j * np.pi), -O/ (2.0j * np.pi), mode=2, derivs=[[1]])
-           
+
             plt.plot(1.0/self._phase*D.flatten(), E.flatten(),"b-")
-        
-        
+
+
     def feedin(self, X, grad_calc=False):
-        """ Feeds in the data X and returns the output of the layer 
-            Note: Vectorized 
-        """
-<<<<<<< HEAD
+        """ Feeds in the data X and returns the output of the layer
+            Note: Vectorized
+        """
         vWb = np.transpose(X).dot(self._w)+self._bh.T
 
-=======
-        # If I store Linear combination can be made faster ! 
-        
->>>>>>> 2690c3e3
         if(grad_calc==True):
             self._X = X
             self._vWb = vWb
-            
+
         if(self._phase==1):
             return 1.0/self._phase*np.array(factorized_hidden_expectations(vWb,self._q, True))
         else:
             return 1.0/self._phase*np.array(factorized_hidden_expectations(vWb,self._q, False))
 
     def get_parameters(self):
-        """ Returns the parameters as a flat array 
+        """ Returns the parameters as a flat array
             [bh,w,q]
         """
 
         return np.concatenate([1.0/self._phase*self._bh.flatten(),1.0/self._phase*self._w.flatten(),self._q.diagonal()])
 
     def set_parameters(self, params):
-        """ Set the matrices from flat input array P 
+        """ Set the matrices from flat input array P
             P = [bh,w,q]
         """
         index = 0
-        
+
         self._bh = self._phase*params[index:index+self._bh.shape[0]].reshape(self._bh.shape)
         index += self._bh.shape[0]
 
@@ -459,53 +454,53 @@
     def get_bounds(self):
         """Returns two arrays with min and max of each parameter for the GA"""
         return self._bounds
-    
+
     def get_gradients(self):
-        """ Returns gradients as a flat array 
+        """ Returns gradients as a flat array
             [b,w,q]
         """
         return np.concatenate([self._gradB.flatten(),self._gradW.flatten(),self._gradQ.diagonal()])
-    
+
     def backprop(self, E):
         """ Propagates the error E through the layer and stores gradient """
-     
+
         if(self._phase==1):
             Tn = factorized_hidden_expectation_backprop(self._vWb, self._q, mode=1)
         else:
             Tn = factorized_hidden_expectation_backprop(self._vWb, self._q, mode=2)
-    
+
         T1nSquare = Tn[0]*Tn[0]*1.0/(2j*np.pi)**2
-        
+
         kappa = -(Tn[1]*1.0/(2j*np.pi)**2 - T1nSquare)
-        
+
         # B grad
         self._gradB = np.mean(kappa*E,axis=1,keepdims=True)
-        
+
         # Q grad
         rho = (Tn[2] - Tn[0]*Tn[1])*E*1.0/(2j*np.pi)**3
-        
+
         self._gradQ = np.diag(np.mean(rho, axis=1).flatten())
-        
-        # W grad 
+
+        # W grad
         delta = kappa*E
-        
+
         self._gradW = delta.dot(self._X.T).T/self._X.shape[1]
-       
+
         """
         print("***")
         print("gQ:",self._gradQ)
         print("gQs:",self._gradQ.shape)
         print("Qs:",self._q.shape)
-        
+
         print("gB:",self._gradB)
         print("gBs:",self._gradB.shape)
         print("Bs:",self._bh.shape)
-        
+
         print("gW:",self._gradW)
         print("gWs:",self._gradW.shape)
         print("Ws:",self._w.shape)
         """
-        
-        # Return this or total derivative ??? 
-    
+
+        # Return this or total derivative ???
+
         return self._w.dot(delta)